--- conflicted
+++ resolved
@@ -4,9 +4,6 @@
 
 ## Unreleased
 
-<<<<<<< HEAD
-- Add top level for `Image.FromRawRegistry` in typescript and `ImageFromRawRegistry` in golang.
-=======
 - Added support for more parameters to `Sandbox.create()`:
   - `blockNetwork`: Whether to block all network access from the sandbox.
   - `cidrAllowlist`: List of CIDRs the sandbox is allowed to access.
@@ -16,12 +13,12 @@
   - `verbose`: Enable verbose logging.
   - `proxy`: Connect a Modal Proxy to a Sandbox.
   - `workdir`: Set the working directory.
+- Add top level for `Image.FromRawRegistry` in typescript and `ImageFromRawRegistry` in golang.
 
 ## modal-js/v0.3.16, modal-go/v0.0.16
 
 - Added support for getting Sandboxes from an ID.
 - Added support for mounting `CloudBucketMount`s to Sandboxes.
->>>>>>> cfc97c73
 
 ## modal-js/v0.3.15, modal-go/v0.0.15
 
