--- conflicted
+++ resolved
@@ -4,18 +4,13 @@
 
 ## Unreleased
 
-<<<<<<< HEAD
-- Added `Sandbox.CreateConnectToken` to Go and `Sandbox.createConnectToken` to JS.
 - Align parameter defaults to be consistent with the Python SDK:
   - Set default Sandbox timeout to 5 minutes (was previously 10 minutes in the JS SDK).
   - Leave the Sandbox entrypoint args empty by default in the JS SDK (was previously `["sleep", "48h"]`).
-=======
-No unreleased changes.
 
 ## modal-js/v0.5.6, modal-go/v0.5.6
 
-- Adds `Sandbox.CreateConnectToken` to Go and `Sandbox.createConnectToken` to JS.
->>>>>>> 141ba151
+- Added `Sandbox.CreateConnectToken` to Go and `Sandbox.createConnectToken` to JS.
 
 ## modal-js/v0.5.5, modal-go/v0.5.5
 
