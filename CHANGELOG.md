--- conflicted
+++ resolved
@@ -4,16 +4,14 @@
 
 ## Unreleased
 
+- Added support for getting Sandboxes from an ID.
+
 ## modal-js/v0.3.15, modal-go/v0.0.15
 
 - Added support for snapshotting the filesystem of a Sandbox.
 - Added support for polling Sandboxes to check if they are still running, or get the exit code.
-<<<<<<< HEAD
-- Added support for getting Sandboxes from an ID.
-=======
 - Added support to execute commands in Sandboxes with Secrets.
 - Added support for creating Sandboxes with secrets.
->>>>>>> e2e82fbc
 
 ## modal-js/v0.3.14, modal-go/v0.0.14
 
