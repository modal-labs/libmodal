# Changelog

Both client libraries are pre-1.0, and they have separate versioning.

## Unreleased

- All Go SDK functions that take a Context will respect the timeout of the context.
<<<<<<< HEAD
- Improved the error message when calling a webhook Function as a normal Function.
=======
- Allow customizing the config file path via `MODAL_CONFIG_PATH` environment variable (defaults to `~/.modal.toml`).
>>>>>>> 0999acfc

## modal-js/v0.5.0, modal-go/v0.5.0

The first beta release of the Modal SDKs for JS and Go (graduating from alpha). See the [Migration Guide](./MIGRATION-GUIDE.md) for a detailed list of breaking changes.

- The SDKs now expose a central Modal Client object as the main entry point for interacting with Modal resources.
- The interface for working with Modal object instances (Functions, Sandboxes, Images, etc.) is largely the same as before, with some naming changes.
- Calling deployed Functions and classes now uses a new protocol for payload serialization which requires the deployed apps to use the Modal Python SDK 1.2 or newer.
- Internally removed the global client (and config/profile data in global scope), moving all that to the Client type.
- Consistent parameter naming across both SDKs: all `Options` structs/interfaces renamed to `Params`.
- JS-specific changes:
  - Added explicit unit suffixes to all parameters that represent durations (in milliseconds, suffixed with `Ms`) or memory amounts (in MiB, suffixed with `MiB`).
- Go-specific changes:
  - Changed how we do context passing, so contexts now only affect the current operation and are not used for lifecycle management of the created resources.
  - All `Params` structs are now passed as pointers for consistency and to support optional parameters.
  - Field names follow Go casing conventions (e.g., `Id` → `ID`, `Url` → `URL`, `TokenId` → `TokenID`).
  - Added explicit unit suffixes to all parameters that represent memory amounts (in MiB, suffixed with `MiB`).

Additional new features:
- Added support for setting CPU and memory limits when creating Sandboxes and Cls instances.

## modal-js/v0.3.25, modal-go/v0.0.25

- Fixed a bug in modal-js related to unpickling objects from Python (Function calls, Queues, etc.), where integers between 32678 and 65535 were incorrectly decoded as signed integers.
- Internal updates for how authentication tokens are handled for input plane clients.

## modal-js/v0.3.24, modal-go/v0.0.24

- Added `env` parameters to several methods, as a convenience for passing environment variables into Sandboxes, etc.
- Added `Sandbox.getTags()` (JS) and `Sandbox.GetTags()` (Go).

## modal-js/v0.3.23, modal-go/v0.0.23

- Added support for PTYs in Sandboxes.

## modal-js/v0.3.22, modal-go/v0.0.22

- Added `Image.dockerfileCommands()` (JS) and `ImageDockerfileCommands()` (Go).

## modal-js/v0.3.21, modal-go/v0.0.21

- Added support for setting idle timeout when creating Sandboxes.

## modal-js/v0.3.20, modal-go/v0.0.20

- Added `Image.delete()` (JS) and `ImageDelete()` (Go).
- Changed `Image.fromId()` (JS) and `NewImageFromId()` (Go) to throw a `NotFoundError` if the Image does not exist. Note that the signature of `NewImageFromId()` has changed.

## modal-js/v0.3.19, modal-go/v0.0.19

- `Sandbox.exec` in JS now correctly accepts a list of Secrets.

## modal-js/v0.3.18, modal-go/v0.0.18

- Added `Image.build` (JS) and `Image.Build` (Go).
- Added `Image.fromId` (JS) / `NewImageFromId` (Go).
- Operations on an ehpemeral Queue after having called `CloseEhpemeral()` will now explicitly fail in Go.
- Added support for instantiating a Cls with custom options, using `Cls.withOptions()`/`.withConcurrency()`/`.withBatching()` (JS) / `Cls.WithOptions()`/`.WithConcurrency()`/`.WithBatching()` (Go).
- Added support for [Named Sandboxes](https://modal.com/docs/guide/sandbox#named-sandboxes) (examples in [JS](./modal-js/examples/sandbox-named.ts) and [Go](./modal-go/examples/sandbox-named/main.go)).
- Added support for `Volume.ephemeral()` (JS) / `VolumeEphemeral()` (Go).

## modal-js/v0.3.17, modal-go/v0.0.17

- Added support for more parameters to `Sandbox.create()`:
  - `blockNetwork`: Whether to block all network access from the Sandbox.
  - `cidrAllowlist`: List of CIDRs the Sandbox is allowed to access.
  - `gpu`: GPU reservation for the Sandbox (e.g. "A100", "T4:2", "A100-80GB:4").
  - `cloud`: Cloud provider to run the Sandbox on.
  - `regions`: Region(s) to run the Sandbox on.
  - `verbose`: Enable verbose logging.
  - `proxy`: Connect a Modal Proxy to a Sandbox.
  - `workdir`: Set the working directory.
- Added support for mounting `CloudBucketMount`s to Sandboxes.
- Added top level for Image objects that are lazy. The Images are built when creating a Sandbox.
  - `Image.fromRegistry` in typescript and `NewImageFromRegistry` in golang.
  - `Image.fromAwsEcr` in typescript and `NewImageFromAwsEcr` in golang.
  - `Image.fromGcpArtifactRegistry` in typescript and `NewImageFromGcpArtifactRegistry` in golang.
- Added `Secret.fromObject()` (JS) / `SecretFromMap()` (Go) to create a Secret from key-value pairs (like `from_dict()` in Python).
- Added `name` field to `App`s, `Sandbox`es, `Secret`s, `Volume`s, and `Queue`s.
- Added support for `Function.getCurrentStats()` (JS) / `Function.GetCurrentStats()` (Go).
- Added support for `Function.updateAutoscaler()` (JS) / `Function.UpdateAutoscaler()` (Go).
- Added support for `Function.getWebURL()` (JS) / `Function.GetWebURL()` (Go).
- Added support for `Volume.readOnly()` (JS) / `Volume.ReadOnly()` (Go).
- Added support for setting tags on Sandboxes, and for listing Sandboxes (by tag).

## modal-js/v0.3.16, modal-go/v0.0.16

- Added support for getting Sandboxes from an ID.

## modal-js/v0.3.15, modal-go/v0.0.15

- Added support for snapshotting the filesystem of a Sandbox.
- Added support for polling Sandboxes to check if they are still running, or get the exit code.
- Added support to execute commands in Sandboxes with Secrets.
- Added support for creating Sandboxes with Secrets.

## modal-js/v0.3.14, modal-go/v0.0.14

- Added support for setting up Tunnels to expose live TCP ports for Sandboxes.

## modal-js/v0.3.13, modal-go/v0.0.13

- Fixed calls of Cls with experimental `input_plane_region` option.
- (Go) Removed `Function.InputPlaneURL` from being exposed as public API.

## modal-js/v0.3.12, modal-go/v0.0.12

- Added support for passing a Secret to `imageFromRegistry()` (JS) / `ImageFromRegistry()` (Go) to pull images from private registries.
- Added support for creating Images from Google Artifact Registry with `imageFromGcpArtifactRegistry()` (JS) / `ImageFromGcpArtifactRegistry()` (Go).
- Added experimental support for calling remote Functions deployed with the `input_plane_region` option in Python.

## modal-js/v0.3.11, modal-go/v0.0.11

- Added `InitializeClient()` (Go) / `initializeClient()` (JS) to initialize the client at runtime with credentials.
- Client libraries no longer panic at startup if no token ID / Secret is provided. Instead, they will throw an error when trying to use the client.

## modal-js/v0.3.10, modal-go/v0.0.10

- Added `workdir` and `timeout` options to `ExecOptions` for Sandbox processes.

## modal-js/v0.3.9, modal-go/v0.0.9

- Added support for Sandbox filesystem.

## modal-js/v0.3.8

- Added support for CommonJS format / `require()`. Previously, modal-js only supported ESM `import`.

## modal-js/v0.3.7, modal-go/v0.0.8

- Added support for creating Images from AWS ECR with `App.imageFromAwsEcr()` (JS) / `App.ImageFromAwsEcr()` (Go).
- Added support for accessing Modal Secrets with `Secret.fromName()` (JS) / `modal.SecretFromName()` (Go).
- Fixed serialization of some pickled objects (negative ints, dicts) in modal-js.

## modal-js/v0.3.6, modal-go/v0.0.7

- Added support for the `Queue` object to manage distributed FIFO queues.
  - Queues have a similar interface as Python, with `put()` and `get()` being the primary methods.
  - You can put structured objects onto Queues, with limited support for the pickle format.
- Added `InvalidError`, `QueueEmptyError`, and `QueueFullError` to support Queues.
- Fixed a bug in `modal-js` that produced incorrect bytecode for bytes objects.
- Options in the Go SDK now take pointer types, and can be `nil` for default values.

## modal-js/v0.3.5, modal-go/v0.0.6

- Added support for spawning Functions with `Function_.spawn()` (JS) / `Function.Spawn()` (Go).

## modal-js/v0.3.4, modal-go/v0.0.5

- Added feature for looking up and calling remote classes via the `Cls` object.
- (Go) Removed the initial `ctx context.Context` argument from `Function.Remote()`.

## modal-js/v0.3.3, modal-go/v0.0.4

- Support calling remote Functions with arguments greater than 2 MiB in byte payload size.

## modal-js/v0.3.2, modal-go/v0.0.3

- First public release
- Basic `Function`, `Sandbox`, `Image`, and `ContainerProcess` support<|MERGE_RESOLUTION|>--- conflicted
+++ resolved
@@ -5,11 +5,8 @@
 ## Unreleased
 
 - All Go SDK functions that take a Context will respect the timeout of the context.
-<<<<<<< HEAD
 - Improved the error message when calling a webhook Function as a normal Function.
-=======
 - Allow customizing the config file path via `MODAL_CONFIG_PATH` environment variable (defaults to `~/.modal.toml`).
->>>>>>> 0999acfc
 
 ## modal-js/v0.5.0, modal-go/v0.5.0
 
