# Changelog

Both client libraries are pre-1.0, and they have separate versioning.

## Unreleased

- Added support for more parameters to `Sandbox.create()`:
  - `blockNetwork`: Whether to block all network access from the sandbox.
  - `cidrAllowlist`: List of CIDRs the sandbox is allowed to access.
  - `gpu`: GPU reservation for the sandbox (e.g. "A100", "T4:2", "A100-80GB:4").
  - `cloud`: Cloud provider to run the sandbox on.
  - `regions`: Region(s) to run the sandbox on.
  - `verbose`: Enable verbose logging.
  - `proxy`: Connect a Modal Proxy to a Sandbox.
  - `workdir`: Set the working directory.
- Added support for mounting `CloudBucketMount`s to Sandboxes.
- Added top level for Image objects that are lazy. The images are built when creating a sandbox.
  - `Image.fromRegistry` in typescript and `NewImageFromRegistry` in golang.
  - `Image.fromAwsEcr` in typescript and `NewImageFromAwsEcr` in golang.
  - `Image.fromGcpArtifactRegistry` in typescript and `NewImageFromGcpArtifactRegistry` in golang.
- Added `Secret.fromObject()` (JS) / `SecretFromMap()` (Go) to create a Secret from key-value pairs (like `from_dict()` in Python).
- Added `name` field to `App`s, `Sandboxe`s, `Secret`s, `Volume`s, and `Queue`s.
- Added support for `Function.getCurrentStats()` (JS) / `Function.GetCurrentStats()` (Go).
- Added support for `Function.updateAutoscaler()` (JS) / `Function.UpdateAutoscaler()` (Go).
<<<<<<< HEAD
- Added support for `Volume.readOnly()` (JS) / `Volume.ReadOnly()` (Go).
=======
- Added support for `Function.getWebURL()` (JS) / `Function.GetWebURL()` (Go).
>>>>>>> ebbaa5f2

## modal-js/v0.3.16, modal-go/v0.0.16

- Added support for getting Sandboxes from an ID.

## modal-js/v0.3.15, modal-go/v0.0.15

- Added support for snapshotting the filesystem of a Sandbox.
- Added support for polling Sandboxes to check if they are still running, or get the exit code.
- Added support to execute commands in Sandboxes with Secrets.
- Added support for creating Sandboxes with secrets.

## modal-js/v0.3.14, modal-go/v0.0.14

- Added support for setting up Tunnels to expose live TCP ports for Sandboxes.

## modal-js/v0.3.13, modal-go/v0.0.13

- Fixed calls of Cls with experimental `input_plane_region` option.
- (Go) Removed `Function.InputPlaneURL` from being exposed as public API.

## modal-js/v0.3.12, modal-go/v0.0.12

- Added support for passing a Secret to `imageFromRegistry()` (TS) / `ImageFromRegistry()` (Go) to pull images from private registries.
- Added support for pulling images from Google Artifact Registry with `imageFromGcpArtifactRegistry()` (TS) / `ImageFromGcpArtifactRegistry()` (Go).
- Added experimental support for calling remote functions deployed with the `input_plane_region` option in Python.

## modal-js/v0.3.11, modal-go/v0.0.11

- Add `InitializeClient()` (Go) / `initializeClient()` (TS) to initialize the client at runtime with credentials.
- Client libraries no longer panic at startup if no token ID / secret is provided. Instead, they will throw an error when trying to use the client.

## modal-js/v0.3.10, modal-go/v0.0.10

- Added `workdir` and `timeout` options to `ExecOptions` for Sandbox processes.

## modal-js/v0.3.9, modal-go/v0.0.9

- Added support for Sandbox filesystem.

## modal-js/v0.3.8

- Added support for CommonJS format / `require()`. Previously, modal-js only supported ESM `import`.

## modal-js/v0.3.7, modal-go/v0.0.8

- Added support for creating images from AWS ECR with `App.imageFromAwsEcr()` (TS) / `App.ImageFromAwsEcr()` (Go).
- Added support for accessing Modal secrets with `Secret.fromName()` (TS) / `modal.SecretFromName()` (Go).
- Fixed serialization of some pickled objects (negative ints, dicts) in modal-js.

## modal-js/v0.3.6, modal-go/v0.0.7

- Added support for the `Queue` object to manage distributed FIFO queues.
  - Queues have a similar interface as Python, with `put()` and `get()` being the primary methods.
  - You can put structured objects onto Queues, with limited support for the pickle format.
- Added `InvalidError`, `QueueEmptyError`, and `QueueFullError` to support Queues.
- Fixed a bug in `modal-js` that produced incorrect bytecode for bytes objects.
- Options in the Go SDK now take pointer types, and can be `nil` for default values.

## modal-js/v0.3.5, modal-go/v0.0.6

- Added support for spawning functions with `Function_.spawn()` (TS) / `Function.Spawn()` (Go).

## modal-js/v0.3.4, modal-go/v0.0.5

- Added feature for looking up and calling remote classes via the `Cls` object.
- (Go) Removed the initial `ctx context.Context` argument from `Function.Remote()`.

## modal-js/v0.3.3, modal-go/v0.0.4

- Support calling remote functions with arguments greater than 2 MiB in byte payload size.

## modal-js/v0.3.2, modal-go/v0.0.3

- First public release
- Basic `Function`, `Sandbox`, `Image`, and `ContainerProcess` support<|MERGE_RESOLUTION|>--- conflicted
+++ resolved
@@ -22,11 +22,8 @@
 - Added `name` field to `App`s, `Sandboxe`s, `Secret`s, `Volume`s, and `Queue`s.
 - Added support for `Function.getCurrentStats()` (JS) / `Function.GetCurrentStats()` (Go).
 - Added support for `Function.updateAutoscaler()` (JS) / `Function.UpdateAutoscaler()` (Go).
-<<<<<<< HEAD
+- Added support for `Function.getWebURL()` (JS) / `Function.GetWebURL()` (Go).
 - Added support for `Volume.readOnly()` (JS) / `Volume.ReadOnly()` (Go).
-=======
-- Added support for `Function.getWebURL()` (JS) / `Function.GetWebURL()` (Go).
->>>>>>> ebbaa5f2
 
 ## modal-js/v0.3.16, modal-go/v0.0.16
 
