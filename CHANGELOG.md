--- conflicted
+++ resolved
@@ -6,11 +6,8 @@
 
 - Added support for snapshotting the filesystem of a Sandbox.
 - Added support for polling Sandboxes to check if they are still running, or get the exit code.
-<<<<<<< HEAD
 - Added support to execute commands in Sandboxes with Secrets.
-=======
 - Added support for creating Sandboxes with secrets.
->>>>>>> 33663efa
 
 ## modal-js/v0.3.14, modal-go/v0.0.14
 
