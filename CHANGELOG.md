--- conflicted
+++ resolved
@@ -4,11 +4,8 @@
 
 ## Unreleased
 
-<<<<<<< HEAD
 - Added support for snapshotting the filesystem of a Sandbox.
-=======
 - Added support for polling Sandboxes to check if they are still running, or get the exit code.
->>>>>>> 45370341
 
 ## modal-js/v0.3.14, modal-go/v0.0.14
 
