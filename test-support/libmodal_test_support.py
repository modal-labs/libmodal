--- conflicted
+++ resolved
@@ -8,23 +8,20 @@
 def echo_string(s: str) -> str:
     return "output: " + s
 
-<<<<<<< HEAD
+@app.function(min_containers=1)
+def bytelength(buf: bytes) -> int:
+    return len(buf)
+
 @app.cls(min_containers=1)
 class EchoCls:
     @modal.method()
     def echo_string(self, s: str) -> str:
         return "output: " + s
 
-@app.cls(scaledown_window=60 * 60)
+@app.cls()
 class EchoClsParametrized:
     name: str = modal.parameter(default="test")
-  
+ 
     @modal.method()
     def echo_parameter(self) -> str:
-        return "output: " + self.name
-=======
-
-@app.function(min_containers=1)
-def bytelength(buf: bytes) -> int:
-    return len(buf)
->>>>>>> 6eb982d3
+        return "output: " + self.name