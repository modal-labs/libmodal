--- conflicted
+++ resolved
@@ -2,16 +2,12 @@
 
 import { ModalClient } from "modal";
 
-<<<<<<< HEAD
 const mc = new ModalClient();
 
 const echo = await mc.functions.fromName(
   "libmodal-test-support",
   "echo_string",
 );
-=======
-const echo = await Function_.lookup("cbor-app", "f");
->>>>>>> 8631b83a
 
 // Call the Function with args.
 let ret = await echo.remote(["Hello world!"]);
