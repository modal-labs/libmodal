--- conflicted
+++ resolved
@@ -149,15 +149,12 @@
     args: any[] = [],
     kwargs: Record<string, any> = {},
   ): Promise<any> {
-<<<<<<< HEAD
-    this.#checkNoWebUrl("remote");
-=======
     this.#client.logger.debug(
       "Executing function call",
       "function_id",
       this.functionId,
     );
->>>>>>> 0999acfc
+    this.#checkNoWebUrl("remote");
     const input = await this.#createInput(args, kwargs);
     const invocation = await this.#createRemoteInvocation(input);
     // TODO(ryan): Add tests for retries.
@@ -212,15 +209,12 @@
     args: any[] = [],
     kwargs: Record<string, any> = {},
   ): Promise<FunctionCall> {
-<<<<<<< HEAD
-    this.#checkNoWebUrl("spawn");
-=======
     this.#client.logger.debug(
       "Spawning function call",
       "function_id",
       this.functionId,
     );
->>>>>>> 0999acfc
+    this.#checkNoWebUrl("spawn");
     const input = await this.#createInput(args, kwargs);
     const invocation = await ControlPlaneInvocation.create(
       this.#client,
