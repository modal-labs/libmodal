import { v4 as uuidv4 } from "uuid";
import {
  CallOptions,
  Client,
  ClientError,
  ClientMiddleware,
  ClientMiddlewareCall,
  createChannel,
  createClientFactory,
  Metadata,
  Status,
} from "nice-grpc";
import { AppService } from "./app";
import { ClsService } from "./cls";
import { FunctionService } from "./function";
import { FunctionCallService } from "./function_call";
import { ImageService } from "./image";
import { ProxyService } from "./proxy";
import { QueueService } from "./queue";
import { SandboxService } from "./sandbox";
import { SecretService } from "./secret";
import { VolumeService } from "./volume";

import { ClientType, ModalClientDefinition } from "../proto/modal_proto/api";
import { getProfile, type Profile } from "./config";
import { AuthTokenManager } from "./auth_token_manager";

export interface ModalClientParams {
  tokenId?: string;
  tokenSecret?: string;
  environment?: string;
  endpoint?: string;
  timeout?: number;
  maxRetries?: number;
  /** @ignore */
  cpClient?: ModalGrpcClient;
}

<<<<<<< HEAD
export type ModalGrpcClient = Client<
  typeof ModalClientDefinition,
  TimeoutOptions & RetryOptions
>;

export class ModalClient {
  readonly apps: AppService;
  readonly cls: ClsService;
  readonly functions: FunctionService;
  readonly functionCalls: FunctionCallService;
  readonly images: ImageService;
  readonly proxies: ProxyService;
  readonly queues: QueueService;
  readonly sandboxes: SandboxService;
  readonly secrets: SecretService;
  readonly volumes: VolumeService;

  /** @ignore */
  readonly cpClient: ModalGrpcClient;
  readonly profile: Profile;

  private ipClients: Map<string, ModalGrpcClient>;
  private authToken?: string;

  constructor(params?: ModalClientParams) {
    const baseProfile = getProfile(process.env["MODAL_PROFILE"]);
    this.profile = {
      ...baseProfile,
      ...(params?.tokenId && { tokenId: params.tokenId }),
      ...(params?.tokenSecret && { tokenSecret: params.tokenSecret }),
      ...(params?.environment && { environment: params.environment }),
    };
=======
// AuthTokenManager is now imported from auth_token_manager.ts
// Keeping a reference to it for backward compatibility
export { AuthTokenManager } from "./auth_token_manager";

let authTokenManager: AuthTokenManager | null = null;
>>>>>>> e300e8dc

    this.ipClients = new Map();
    this.cpClient = params?.cpClient ?? this.createClient(this.profile);

    this.apps = new AppService(this);
    this.cls = new ClsService(this);
    this.functions = new FunctionService(this);
    this.functionCalls = new FunctionCallService(this);
    this.images = new ImageService(this);
    this.proxies = new ProxyService(this);
    this.queues = new QueueService(this);
    this.sandboxes = new SandboxService(this);
    this.secrets = new SecretService(this);
    this.volumes = new VolumeService(this);
  }

<<<<<<< HEAD
  environmentName(environment?: string): string {
    return environment || this.profile.environment || "";
  }

  imageBuilderVersion(version?: string): string {
    return version || this.profile.imageBuilderVersion || "2024.10";
  }

  /** @ignore */
  ipClient(serverUrl: string): ModalGrpcClient {
    const existing = this.ipClients.get(serverUrl);
    if (existing) {
      return existing;
    }

    const profile = { ...this.profile, serverUrl };
    const newClient = this.createClient(profile);
    this.ipClients.set(serverUrl, newClient);
    return newClient;
  }

  private createClient(profile: Profile): ModalGrpcClient {
    // Channels don't do anything until you send a request on them.
    // Ref: https://github.com/modal-labs/modal-client/blob/main/modal/_utils/grpc_utils.py
    const channel = createChannel(profile.serverUrl, undefined, {
      "grpc.max_receive_message_length": 100 * 1024 * 1024,
      "grpc.max_send_message_length": 100 * 1024 * 1024,
      "grpc-node.flow_control_window": 64 * 1024 * 1024,
    });
    return createClientFactory()
      .use(this.authMiddleware(profile))
      .use(retryMiddleware)
      .use(timeoutMiddleware)
      .create(ModalClientDefinition, channel);
  }

  private authMiddleware(profile: Profile): ClientMiddleware {
    // workaround for TypeScript failing to infer the type of this with .bind(this)
    const getAuthToken = () => this.authToken;
    const setAuthToken = (token: string) => {
      this.authToken = token;
    };

    return async function* authMiddleware<Request, Response>(
      call: ClientMiddlewareCall<Request, Response>,
      options: CallOptions,
    ) {
      if (!profile.tokenId || !profile.tokenSecret) {
        throw new Error(
          `Profile is missing token_id or token_secret. Please set them in .modal.toml, or as environment variables, or via ModalClient constructor.`,
        );
      }
      const { tokenId, tokenSecret } = profile;

      options.metadata ??= new Metadata();
      options.metadata.set(
        "x-modal-client-type",
        String(ClientType.CLIENT_TYPE_LIBMODAL_JS),
      );
      options.metadata.set("x-modal-client-version", "1.0.0"); // CLIENT VERSION: Behaves like this Python SDK version
      options.metadata.set("x-modal-token-id", tokenId);
      options.metadata.set("x-modal-token-secret", tokenSecret);
      const authToken = getAuthToken();
      if (authToken) {
        options.metadata.set("x-modal-auth-token", authToken);
      }

      // We receive an auth token from the control plane on our first request. We then include that auth token in every
      // subsequent request to both the control plane and the input plane. The python server returns it in the trailers,
      // the worker returns it in the headers.
      const prevOnHeader = options.onHeader;
      options.onHeader = (header) => {
        const token = header.get("x-modal-auth-token");
        if (token) {
          setAuthToken(token);
        }
        prevOnHeader?.(header);
      };
      const prevOnTrailer = options.onTrailer;
      options.onTrailer = (trailer) => {
        const token = trailer.get("x-modal-auth-token");
        if (token) {
          setAuthToken(token);
        }
        prevOnTrailer?.(trailer);
      };
      return yield* call.next(call.request, options);
    };
  }
=======
    options.metadata ??= new Metadata();
    options.metadata.set(
      "x-modal-client-type",
      String(ClientType.CLIENT_TYPE_LIBMODAL_JS),
    );
    options.metadata.set("x-modal-client-version", "1.0.0"); // CLIENT VERSION: Behaves like this Python SDK version
    options.metadata.set("x-modal-token-id", tokenId);
    options.metadata.set("x-modal-token-secret", tokenSecret);

    // Skip auth token for AuthTokenGet requests to prevent it from getting stuck
    if (call.method.path !== "/modal.client.ModalClient/AuthTokenGet") {
      if (!authTokenManager) {
        authTokenManager = new AuthTokenManager(client);
        authTokenManager.start();
      }

      // getToken() will automatically wait if initial fetch is in progress
      const token = await authTokenManager.getToken();
      if (token) {
        options.metadata.set("x-modal-auth-token", token);
      }
    }

    return yield* call.next(call.request, options);
  };
>>>>>>> e300e8dc
}

type TimeoutOptions = {
  /** Timeout for this call, interpreted as a duration in milliseconds */
  timeout?: number;
};

/** gRPC client middleware to set timeout and retries on a call. */
const timeoutMiddleware: ClientMiddleware<TimeoutOptions> =
  async function* timeoutMiddleware(call, options) {
    if (!options.timeout || options.signal?.aborted) {
      return yield* call.next(call.request, options);
    }

    const { timeout, signal: origSignal, ...restOptions } = options;
    const abortController = new AbortController();
    const abortListener = () => abortController.abort();
    origSignal?.addEventListener("abort", abortListener);

    let timedOut = false;

    const timer = setTimeout(() => {
      timedOut = true;
      abortController.abort();
    }, timeout);

    try {
      return yield* call.next(call.request, {
        ...restOptions,
        signal: abortController.signal,
      });
    } finally {
      origSignal?.removeEventListener("abort", abortListener);
      clearTimeout(timer);

      if (timedOut) {
        // eslint-disable-next-line no-unsafe-finally
        throw new ClientError(
          call.method.path,
          Status.DEADLINE_EXCEEDED,
          `Timed out after ${timeout}ms`,
        );
      }
    }
  };

const retryableGrpcStatusCodes = new Set([
  Status.DEADLINE_EXCEEDED,
  Status.UNAVAILABLE,
  Status.CANCELLED,
  Status.INTERNAL,
  Status.UNKNOWN,
]);

export function isRetryableGrpc(err: unknown) {
  if (err instanceof ClientError) {
    return retryableGrpcStatusCodes.has(err.code);
  }
  return false;
}

/** Sleep helper that can be cancelled via an AbortSignal. */
const sleep = (ms: number, signal?: AbortSignal) =>
  new Promise<void>((resolve, reject) => {
    if (signal?.aborted) return reject(signal.reason);
    const t = setTimeout(resolve, ms);
    signal?.addEventListener(
      "abort",
      () => {
        clearTimeout(t);
        reject(signal.reason);
      },
      { once: true },
    );
  });

type RetryOptions = {
  /** Number of retries to take. */
  retries?: number;

  /** Base delay in milliseconds. */
  baseDelay?: number;

  /** Maximum delay in milliseconds. */
  maxDelay?: number;

  /** Exponential factor to multiply successive delays. */
  delayFactor?: number;

  /** Additional status codes to retry. */
  additionalStatusCodes?: Status[];
};

/** Middleware to retry transient errors and timeouts for unary requests. */
const retryMiddleware: ClientMiddleware<RetryOptions> =
  async function* retryMiddleware(call, options) {
    const {
      retries = 3,
      baseDelay = 100,
      maxDelay = 1000,
      delayFactor = 2,
      additionalStatusCodes = [],
      signal,
      ...restOptions
    } = options;

    if (call.requestStream || call.responseStream || !retries) {
      // Don't retry streaming calls, or if retries are disabled.
      return yield* call.next(call.request, restOptions);
    }

    const retryableCodes = new Set([
      ...retryableGrpcStatusCodes,
      ...additionalStatusCodes,
    ]);

    // One idempotency key for the whole call (all attempts).
    const idempotencyKey = uuidv4();

    const startTime = Date.now();
    let attempt = 0;
    let delayMs = baseDelay;

    while (true) {
      // Clone/augment metadata for this attempt.
      const metadata = new Metadata(restOptions.metadata ?? {});

      metadata.set("x-idempotency-key", idempotencyKey);
      metadata.set("x-retry-attempt", String(attempt));
      if (attempt > 0) {
        metadata.set(
          "x-retry-delay",
          ((Date.now() - startTime) / 1000).toFixed(3),
        );
      }

      try {
        // Forward the call.
        return yield* call.next(call.request, {
          ...restOptions,
          metadata,
          signal,
        });
      } catch (err) {
        // Immediately propagate non-retryable situations.
        if (
          !(err instanceof ClientError) ||
          !retryableCodes.has(err.code) ||
          attempt >= retries
        ) {
          throw err;
        }

        // Exponential back-off with a hard cap.
        await sleep(delayMs, signal);
        delayMs = Math.min(delayMs * delayFactor, maxDelay);
        attempt += 1;
      }
    }
  };

// Legacy default client - lazily initialized
let defaultClient: ModalClient | undefined;

// Initialization options for the default client (from initializeClient)
let defaultClientOptions: ModalClientParams | undefined;

<<<<<<< HEAD
export function getDefaultClient(): ModalClient {
  if (!defaultClient) {
    defaultClient = new ModalClient(defaultClientOptions);
  }
  return defaultClient;
=======
function createClient(profile: Profile) {
  // Channels don't do anything until you send a request on them.
  // Ref: https://github.com/modal-labs/modal-client/blob/main/modal/_utils/grpc_utils.py
  const channel = createChannel(profile.serverUrl, undefined, {
    "grpc.max_receive_message_length": 100 * 1024 * 1024,
    "grpc.max_send_message_length": 100 * 1024 * 1024,
    "grpc-node.flow_control_window": 64 * 1024 * 1024,
  });

  return createClientFactory()
    .use(authMiddleware(profile))
    .use(retryMiddleware)
    .use(timeoutMiddleware)
    .create(ModalClientDefinition, channel);
>>>>>>> e300e8dc
}

// Legacy client export for backward compatibility - proxies to control plane client
export const client = new Proxy({} as ModalGrpcClient, {
  get(_target, prop) {
    return getDefaultClient().cpClient[prop as keyof ModalGrpcClient];
  },
});

/**
 * @deprecated Use `new ModalClient()` instead.
 */
export type ClientOptions = {
  tokenId: string;
  tokenSecret: string;
  environment?: string;
};

/**
 * @deprecated Use `new ModalClient()` instead.
 */
export function initializeClient(options: ClientOptions) {
  defaultClientOptions = {
    tokenId: options.tokenId,
    tokenSecret: options.tokenSecret,
    environment: options.environment,
  };
<<<<<<< HEAD
  defaultClient = new ModalClient(defaultClientOptions);
=======
  clientProfile = mergedProfile;
  client = createClient(mergedProfile);
  authTokenManager = new AuthTokenManager(client);
  authTokenManager.start();
}

/**
 * Stops the auth token refresh.
 */
export function close() {
  if (authTokenManager) {
    authTokenManager.stop();
  }
>>>>>>> e300e8dc
}<|MERGE_RESOLUTION|>--- conflicted
+++ resolved
@@ -36,7 +36,6 @@
   cpClient?: ModalGrpcClient;
 }
 
-<<<<<<< HEAD
 export type ModalGrpcClient = Client<
   typeof ModalClientDefinition,
   TimeoutOptions & RetryOptions
@@ -59,7 +58,7 @@
   readonly profile: Profile;
 
   private ipClients: Map<string, ModalGrpcClient>;
-  private authToken?: string;
+  private authTokenManager: AuthTokenManager | null = null;
 
   constructor(params?: ModalClientParams) {
     const baseProfile = getProfile(process.env["MODAL_PROFILE"]);
@@ -69,13 +68,6 @@
       ...(params?.tokenSecret && { tokenSecret: params.tokenSecret }),
       ...(params?.environment && { environment: params.environment }),
     };
-=======
-// AuthTokenManager is now imported from auth_token_manager.ts
-// Keeping a reference to it for backward compatibility
-export { AuthTokenManager } from "./auth_token_manager";
-
-let authTokenManager: AuthTokenManager | null = null;
->>>>>>> e300e8dc
 
     this.ipClients = new Map();
     this.cpClient = params?.cpClient ?? this.createClient(this.profile);
@@ -92,7 +84,6 @@
     this.volumes = new VolumeService(this);
   }
 
-<<<<<<< HEAD
   environmentName(environment?: string): string {
     return environment || this.profile.environment || "";
   }
@@ -112,6 +103,13 @@
     const newClient = this.createClient(profile);
     this.ipClients.set(serverUrl, newClient);
     return newClient;
+  }
+
+  close(): void {
+    if (this.authTokenManager) {
+      this.authTokenManager.stop();
+      this.authTokenManager = null;
+    }
   }
 
   private createClient(profile: Profile): ModalGrpcClient {
@@ -130,10 +128,12 @@
   }
 
   private authMiddleware(profile: Profile): ClientMiddleware {
-    // workaround for TypeScript failing to infer the type of this with .bind(this)
-    const getAuthToken = () => this.authToken;
-    const setAuthToken = (token: string) => {
-      this.authToken = token;
+    const getOrCreateAuthTokenManager = () => {
+      if (!this.authTokenManager) {
+        this.authTokenManager = new AuthTokenManager(this.cpClient);
+        this.authTokenManager.start();
+      }
+      return this.authTokenManager;
     };
 
     return async function* authMiddleware<Request, Response>(
@@ -155,60 +155,20 @@
       options.metadata.set("x-modal-client-version", "1.0.0"); // CLIENT VERSION: Behaves like this Python SDK version
       options.metadata.set("x-modal-token-id", tokenId);
       options.metadata.set("x-modal-token-secret", tokenSecret);
-      const authToken = getAuthToken();
-      if (authToken) {
-        options.metadata.set("x-modal-auth-token", authToken);
-      }
-
-      // We receive an auth token from the control plane on our first request. We then include that auth token in every
-      // subsequent request to both the control plane and the input plane. The python server returns it in the trailers,
-      // the worker returns it in the headers.
-      const prevOnHeader = options.onHeader;
-      options.onHeader = (header) => {
-        const token = header.get("x-modal-auth-token");
+
+      // Skip auth token for AuthTokenGet requests to prevent it from getting stuck
+      if (call.method.path !== "/modal.client.ModalClient/AuthTokenGet") {
+        const tokenManager = getOrCreateAuthTokenManager();
+        // getToken() will automatically wait if initial fetch is in progress
+        const token = await tokenManager.getToken();
         if (token) {
-          setAuthToken(token);
+          options.metadata.set("x-modal-auth-token", token);
         }
-        prevOnHeader?.(header);
-      };
-      const prevOnTrailer = options.onTrailer;
-      options.onTrailer = (trailer) => {
-        const token = trailer.get("x-modal-auth-token");
-        if (token) {
-          setAuthToken(token);
-        }
-        prevOnTrailer?.(trailer);
-      };
+      }
+
       return yield* call.next(call.request, options);
     };
   }
-=======
-    options.metadata ??= new Metadata();
-    options.metadata.set(
-      "x-modal-client-type",
-      String(ClientType.CLIENT_TYPE_LIBMODAL_JS),
-    );
-    options.metadata.set("x-modal-client-version", "1.0.0"); // CLIENT VERSION: Behaves like this Python SDK version
-    options.metadata.set("x-modal-token-id", tokenId);
-    options.metadata.set("x-modal-token-secret", tokenSecret);
-
-    // Skip auth token for AuthTokenGet requests to prevent it from getting stuck
-    if (call.method.path !== "/modal.client.ModalClient/AuthTokenGet") {
-      if (!authTokenManager) {
-        authTokenManager = new AuthTokenManager(client);
-        authTokenManager.start();
-      }
-
-      // getToken() will automatically wait if initial fetch is in progress
-      const token = await authTokenManager.getToken();
-      if (token) {
-        options.metadata.set("x-modal-auth-token", token);
-      }
-    }
-
-    return yield* call.next(call.request, options);
-  };
->>>>>>> e300e8dc
 }
 
 type TimeoutOptions = {
@@ -376,28 +336,11 @@
 // Initialization options for the default client (from initializeClient)
 let defaultClientOptions: ModalClientParams | undefined;
 
-<<<<<<< HEAD
 export function getDefaultClient(): ModalClient {
   if (!defaultClient) {
     defaultClient = new ModalClient(defaultClientOptions);
   }
   return defaultClient;
-=======
-function createClient(profile: Profile) {
-  // Channels don't do anything until you send a request on them.
-  // Ref: https://github.com/modal-labs/modal-client/blob/main/modal/_utils/grpc_utils.py
-  const channel = createChannel(profile.serverUrl, undefined, {
-    "grpc.max_receive_message_length": 100 * 1024 * 1024,
-    "grpc.max_send_message_length": 100 * 1024 * 1024,
-    "grpc-node.flow_control_window": 64 * 1024 * 1024,
-  });
-
-  return createClientFactory()
-    .use(authMiddleware(profile))
-    .use(retryMiddleware)
-    .use(timeoutMiddleware)
-    .create(ModalClientDefinition, channel);
->>>>>>> e300e8dc
 }
 
 // Legacy client export for backward compatibility - proxies to control plane client
@@ -425,21 +368,15 @@
     tokenSecret: options.tokenSecret,
     environment: options.environment,
   };
-<<<<<<< HEAD
   defaultClient = new ModalClient(defaultClientOptions);
-=======
-  clientProfile = mergedProfile;
-  client = createClient(mergedProfile);
-  authTokenManager = new AuthTokenManager(client);
-  authTokenManager.start();
 }
 
 /**
  * Stops the auth token refresh.
+ * @deprecated Use `modalClient.close()` instead.
  */
 export function close() {
-  if (authTokenManager) {
-    authTokenManager.stop();
-  }
->>>>>>> e300e8dc
+  if (defaultClient) {
+    defaultClient.close();
+  }
 }