import {
  FileDescriptor,
  GenericResult,
  GenericResult_GenericStatus,
} from "../proto/modal_proto/api";
import { client, isRetryableGrpc } from "./client";
import {
  runFilesystemExec,
  SandboxFile,
  SandboxFileMode,
} from "./sandbox_filesystem";
import {
  type ModalReadStream,
  type ModalWriteStream,
  streamConsumingIter,
  toModalReadStream,
  toModalWriteStream,
} from "./streams";
import { InvalidError, SandboxTimeoutError } from "./errors";
import { Image } from "./image";

/**
 * Stdin is always present, but this option allow you to drop stdout or stderr
 * if you don't need them. The default is "pipe", matching Node.js behavior.
 *
 * If behavior is set to "ignore", the output streams will be empty.
 */
export type StdioBehavior = "pipe" | "ignore";

/**
 * Specifies the type of data that will be read from the sandbox or container
 * process. "text" means the data will be read as UTF-8 text, while "binary"
 * means the data will be read as raw bytes (Uint8Array).
 */
export type StreamMode = "text" | "binary";

/** Options to configure a `Sandbox.exec()` operation. */
export type ExecOptions = {
  /** Specifies text or binary encoding for input and output streams. */
  mode?: StreamMode;
  /** Whether to pipe or ignore standard output. */
  stdout?: StdioBehavior;
  /** Whether to pipe or ignore standard error. */
  stderr?: StdioBehavior;
  /** Working directory to run the command in. */
  workdir?: string;
  /** Timeout for the process in milliseconds. Defaults to 0 (no timeout). */
  timeout?: number;
};

/** A port forwarded from within a running Modal sandbox. */
export class Tunnel {
  /** @ignore */
  constructor(
    public host: string,
    public port: number,
    public unencryptedHost?: string,
    public unencryptedPort?: number,
  ) {}

  /** Get the public HTTPS URL of the forwarded port. */
  get url(): string {
    let value = `https://${this.host}`;
    if (this.port !== 443) {
      value += `:${this.port}`;
    }
    return value;
  }

  /** Get the public TLS socket as a [host, port] tuple. */
  get tlsSocket(): [string, number] {
    return [this.host, this.port];
  }

  /** Get the public TCP socket as a [host, port] tuple. */
  get tcpSocket(): [string, number] {
    if (!this.unencryptedHost || this.unencryptedPort === undefined) {
      throw new InvalidError(
        "This tunnel is not configured for unencrypted TCP.",
      );
    }
    return [this.unencryptedHost, this.unencryptedPort];
  }
}

/** Sandboxes are secure, isolated containers in Modal that boot in seconds. */
export class Sandbox {
  readonly sandboxId: string;
  stdin: ModalWriteStream<string>;
  stdout: ModalReadStream<string>;
  stderr: ModalReadStream<string>;

  #taskId: string | undefined;
  #tunnels: Record<number, Tunnel> | undefined;

  /** @ignore */
  constructor(sandboxId: string) {
    this.sandboxId = sandboxId;

    this.stdin = toModalWriteStream(inputStreamSb(sandboxId));
    this.stdout = toModalReadStream(
      streamConsumingIter(
        outputStreamSb(sandboxId, FileDescriptor.FILE_DESCRIPTOR_STDOUT),
      ).pipeThrough(new TextDecoderStream()),
    );
    this.stderr = toModalReadStream(
      streamConsumingIter(
        outputStreamSb(sandboxId, FileDescriptor.FILE_DESCRIPTOR_STDERR),
      ).pipeThrough(new TextDecoderStream()),
    );
  }

  /**
   * Open a file in the sandbox filesystem.
   * @param path - Path to the file to open
   * @param mode - File open mode (r, w, a, r+, w+, a+)
   * @returns Promise that resolves to a SandboxFile
   */
  async open(path: string, mode: SandboxFileMode = "r"): Promise<SandboxFile> {
    const taskId = await this.#getTaskId();
    const resp = await runFilesystemExec({
      fileOpenRequest: {
        path,
        mode,
      },
      taskId,
    });
    // For Open request, the file descriptor is always set
    const fileDescriptor = resp.response.fileDescriptor as string;
    return new SandboxFile(fileDescriptor, taskId);
  }

  async exec(
    command: string[],
    options?: ExecOptions & { mode?: "text" },
  ): Promise<ContainerProcess<string>>;

  async exec(
    command: string[],
    options: ExecOptions & { mode: "binary" },
  ): Promise<ContainerProcess<Uint8Array>>;

  async exec(
    command: string[],
    options?: {
      mode?: StreamMode;
      stdout?: StdioBehavior;
      stderr?: StdioBehavior;
      workdir?: string;
      timeout?: number;
    },
  ): Promise<ContainerProcess> {
    const taskId = await this.#getTaskId();

    const resp = await client.containerExec({
      taskId,
      command,
      workdir: options?.workdir,
      timeoutSecs: options?.timeout ? options.timeout / 1000 : 0,
    });

    return new ContainerProcess(resp.execId, options);
  }

  async #getTaskId(): Promise<string> {
    if (this.#taskId === undefined) {
      const resp = await client.sandboxGetTaskId({
        sandboxId: this.sandboxId,
      });
      if (!resp.taskId) {
        throw new Error(
          `Sandbox ${this.sandboxId} does not have a task ID. It may not be running.`,
        );
      }
      if (resp.taskResult) {
        throw new Error(
          `Sandbox ${this.sandboxId} has already completed with result: ${resp.taskResult}`,
        );
      }
      this.#taskId = resp.taskId;
    }
    return this.#taskId;
  }

  async terminate(): Promise<void> {
    await client.sandboxTerminate({ sandboxId: this.sandboxId });
    this.#taskId = undefined; // Reset task ID after termination
  }

  async wait(): Promise<number> {
    while (true) {
      const resp = await client.sandboxWait({
        sandboxId: this.sandboxId,
        timeout: 55,
      });
      if (resp.result) {
        return Sandbox.#getReturnCode(resp.result)!;
      }
    }
  }

  /** Get Tunnel metadata for the sandbox.
   *
   * Raises `SandboxTimeoutError` if the tunnels are not available after the timeout.
   *
   * @returns A dictionary of Tunnel objects which are keyed by the container port.
   */
  async tunnels(timeout = 50000): Promise<Record<number, Tunnel>> {
    if (this.#tunnels) {
      return this.#tunnels;
    }

    const resp = await client.sandboxGetTunnels({
      sandboxId: this.sandboxId,
      timeout: timeout / 1000, // Convert to seconds
    });

    if (
      resp.result?.status === GenericResult_GenericStatus.GENERIC_STATUS_TIMEOUT
    ) {
      throw new SandboxTimeoutError();
    }

    this.#tunnels = {};
    for (const t of resp.tunnels) {
      this.#tunnels[t.containerPort] = new Tunnel(
        t.host,
        t.port,
        t.unencryptedHost,
        t.unencryptedPort,
      );
    }

    return this.#tunnels;
  }

  /**
<<<<<<< HEAD
   * Snapshot the filesystem of the Sandbox.
   *
   * Returns an `Image` object which can be used to spawn a new Sandbox with the same filesystem.
   *
   * @param timeout - Timeout for the snapshot operation in milliseconds
   * @returns Promise that resolves to an Image
   */
  async snapshotFilesystem(timeout = 55000): Promise<Image> {
    const resp = await client.sandboxSnapshotFs({
      sandboxId: this.sandboxId,
      timeout: timeout / 1000,
    });

    if (
      resp.result?.status !== GenericResult_GenericStatus.GENERIC_STATUS_SUCCESS
    ) {
      throw new Error(
        `Sandbox snapshot failed: ${resp.result?.exception || "Unknown error"}`,
      );
    }

    if (!resp.imageId) {
      throw new Error("Sandbox snapshot response missing image ID");
    }

    return new Image(resp.imageId);
=======
   * Check if the Sandbox has finished running.
   *
   * Returns `null` if the Sandbox is still running, else returns the exit code.
   */
  async poll(): Promise<number | null> {
    const resp = await client.sandboxWait({
      sandboxId: this.sandboxId,
      timeout: 0,
    });

    return Sandbox.#getReturnCode(resp.result);
  }

  static #getReturnCode(result: GenericResult | undefined): number | null {
    if (
      result === undefined ||
      result.status === GenericResult_GenericStatus.GENERIC_STATUS_UNSPECIFIED
    ) {
      return null;
    }

    // Statuses are converted to exitcodes so we can conform to subprocess API.
    if (result.status === GenericResult_GenericStatus.GENERIC_STATUS_TIMEOUT) {
      return 124;
    } else if (
      result.status === GenericResult_GenericStatus.GENERIC_STATUS_TERMINATED
    ) {
      return 137;
    } else {
      return result.exitcode;
    }
>>>>>>> 45370341
  }
}

export class ContainerProcess<R extends string | Uint8Array = any> {
  stdin: ModalWriteStream<R>;
  stdout: ModalReadStream<R>;
  stderr: ModalReadStream<R>;
  returncode: number | null = null;

  readonly #execId: string;

  constructor(execId: string, options?: ExecOptions) {
    const mode = options?.mode ?? "text";
    const stdout = options?.stdout ?? "pipe";
    const stderr = options?.stderr ?? "pipe";

    this.#execId = execId;

    this.stdin = toModalWriteStream(inputStreamCp<R>(execId));

    let stdoutStream = streamConsumingIter(
      outputStreamCp(execId, FileDescriptor.FILE_DESCRIPTOR_STDOUT),
    );
    if (stdout === "ignore") {
      stdoutStream.cancel();
      stdoutStream = ReadableStream.from([]);
    }

    let stderrStream = streamConsumingIter(
      outputStreamCp(execId, FileDescriptor.FILE_DESCRIPTOR_STDERR),
    );
    if (stderr === "ignore") {
      stderrStream.cancel();
      stderrStream = ReadableStream.from([]);
    }

    if (mode === "text") {
      this.stdout = toModalReadStream(
        stdoutStream.pipeThrough(new TextDecoderStream()),
      ) as ModalReadStream<R>;
      this.stderr = toModalReadStream(
        stderrStream.pipeThrough(new TextDecoderStream()),
      ) as ModalReadStream<R>;
    } else {
      this.stdout = toModalReadStream(stdoutStream) as ModalReadStream<R>;
      this.stderr = toModalReadStream(stderrStream) as ModalReadStream<R>;
    }
  }

  /** Wait for process completion and return the exit code. */
  async wait(): Promise<number> {
    while (true) {
      const resp = await client.containerExecWait({
        execId: this.#execId,
        timeout: 55,
      });
      if (resp.completed) {
        return resp.exitCode ?? 0;
      }
    }
  }
}

// Like _StreamReader with object_type == "sandbox".
async function* outputStreamSb(
  sandboxId: string,
  fileDescriptor: FileDescriptor,
): AsyncIterable<Uint8Array> {
  let lastIndex = "0-0";
  let completed = false;
  let retries = 10;
  while (!completed) {
    try {
      const outputIterator = client.sandboxGetLogs({
        sandboxId,
        fileDescriptor,
        timeout: 55,
        lastEntryId: lastIndex,
      });
      for await (const batch of outputIterator) {
        lastIndex = batch.entryId;
        yield* batch.items.map((item) => new TextEncoder().encode(item.data));
        if (batch.eof) {
          completed = true;
          break;
        }
      }
    } catch (err) {
      if (isRetryableGrpc(err) && retries > 0) retries--;
      else throw err;
    }
  }
}

// Like _StreamReader with object_type == "container_process".
async function* outputStreamCp(
  execId: string,
  fileDescriptor: FileDescriptor,
): AsyncIterable<Uint8Array> {
  let lastIndex = 0;
  let completed = false;
  let retries = 10;
  while (!completed) {
    try {
      const outputIterator = client.containerExecGetOutput({
        execId,
        fileDescriptor,
        timeout: 55,
        getRawBytes: true,
        lastBatchIndex: lastIndex,
      });
      for await (const batch of outputIterator) {
        lastIndex = batch.batchIndex;
        yield* batch.items.map((item) => item.messageBytes);
        if (batch.exitCode !== undefined) {
          // The container process exited. Python code also doesn't handle this
          // exit code, so we don't either right now.
          completed = true;
          break;
        }
      }
    } catch (err) {
      if (isRetryableGrpc(err) && retries > 0) retries--;
      else throw err;
    }
  }
}

function inputStreamSb(sandboxId: string): WritableStream<string> {
  let index = 1;
  return new WritableStream<string>({
    async write(chunk) {
      await client.sandboxStdinWrite({
        sandboxId,
        input: encodeIfString(chunk),
        index,
      });
      index++;
    },
    async close() {
      await client.sandboxStdinWrite({
        sandboxId,
        index,
        eof: true,
      });
    },
  });
}

function inputStreamCp<R extends string | Uint8Array>(
  execId: string,
): WritableStream<R> {
  let messageIndex = 1;
  return new WritableStream<R>({
    async write(chunk) {
      await client.containerExecPutInput({
        execId,
        input: {
          message: encodeIfString(chunk),
          messageIndex,
        },
      });
      messageIndex++;
    },
    async close() {
      await client.containerExecPutInput({
        execId,
        input: {
          messageIndex,
          eof: true,
        },
      });
    },
  });
}

function encodeIfString(chunk: Uint8Array | string): Uint8Array {
  return typeof chunk === "string" ? new TextEncoder().encode(chunk) : chunk;
}<|MERGE_RESOLUTION|>--- conflicted
+++ resolved
@@ -235,7 +235,6 @@
   }
 
   /**
-<<<<<<< HEAD
    * Snapshot the filesystem of the Sandbox.
    *
    * Returns an `Image` object which can be used to spawn a new Sandbox with the same filesystem.
@@ -262,7 +261,9 @@
     }
 
     return new Image(resp.imageId);
-=======
+  }
+
+  /**
    * Check if the Sandbox has finished running.
    *
    * Returns `null` if the Sandbox is still running, else returns the exit code.
@@ -294,7 +295,6 @@
     } else {
       return result.exitcode;
     }
->>>>>>> 45370341
   }
 }
 
