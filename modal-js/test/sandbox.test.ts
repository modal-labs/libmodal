--- conflicted
+++ resolved
@@ -1,9 +1,5 @@
-<<<<<<< HEAD
-import { App, Volume, Secret, Image } from "modal";
-=======
-import { App, Volume, Sandbox, Secret } from "modal";
+import { App, Volume, Sandbox, Secret, Image } from "modal";
 import { parseGpuConfig } from "../src/app";
->>>>>>> cfc97c73
 import { expect, test, onTestFinished } from "vitest";
 
 test("CreateOneSandbox", async () => {
