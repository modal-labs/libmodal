--- conflicted
+++ resolved
@@ -1,10 +1,5 @@
-<<<<<<< HEAD
-import { App, Secret, Volume } from "modal";
+import { App, Volume, Secret } from "modal";
 import { expect, test, onTestFinished } from "vitest";
-=======
-import { App, Volume, Secret } from "modal";
-import { expect, test } from "vitest";
->>>>>>> 33663efa
 
 test("CreateOneSandbox", async () => {
   const app = await App.lookup("libmodal-test", { createIfMissing: true });
