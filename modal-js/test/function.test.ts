import { tc } from "../test-support/test-client";
import { NotFoundError } from "modal";
import { expect, test } from "vitest";
import { createMockModalClients } from "../test-support/grpc_mock";
import { Function_ } from "../src/function";

test("FunctionCall", async () => {
  const function_ = await tc.functions.fromName(
    "libmodal-test-support",
    "echo_string",
  );

  // Represent Python kwargs.
  const resultKwargs = await function_.remote([], { s: "hello" });
  expect(resultKwargs).toBe("output: hello");

  // Try the same, but with args.
  const resultArgs = await function_.remote(["hello"]);
  expect(resultArgs).toBe("output: hello");
});

test("FunctionCallJsMap", async () => {
  const function_ = await Function_.lookup(
    "libmodal-test-support",
    "identity_with_repr",
  );

  // Represent Python kwargs.
  const resultKwargs = await function_.remote([new Map([["a", "b"]])]);
  expect(resultKwargs).toStrictEqual([{ a: "b" }, "{'a': 'b'}"]);
});

test("FunctionCallDateTimeRoundtrip", async () => {
  const function_ = await Function_.lookup(
    "libmodal-test-support",
    "identity_with_repr",
  );

  // Test: Send a JS Date to Python and see how it's represented
  const testDate = new Date("2024-01-15T10:30:45.123Z");
  const result = await function_.remote([testDate]);

  // Parse the result - identity_with_repr returns [input, repr(input)]
  expect(Array.isArray(result)).toBe(true);
  expect(result).toHaveLength(2);

  const [identityResult, reprResult] = result as [unknown, string];

  console.log("JS sent:", testDate.toISOString());
  console.log("JS received back:", identityResult);
  console.log("Python repr:", reprResult);

  // Check the Python representation
  expect(reprResult).toContain("datetime.datetime");
  expect(reprResult).toContain("2024");
  console.log("✅ SUCCESS: JS Date was received as Python datetime.datetime");

  // Verify the roundtrip - we should get back a Date
  expect(identityResult).toBeInstanceOf(Date);
  const receivedDate = identityResult as Date;

  // Check precision - JavaScript Date has millisecond precision
  // Python datetime has microsecond precision
  // We should get back millisecond precision (lose sub-millisecond)
  const timeDiff = Math.abs(testDate.getTime() - receivedDate.getTime());
  console.log(
    `Time difference after roundtrip: ${timeDiff}ms (${timeDiff * 1000000}ns)`,
  );

  // JavaScript Date only has millisecond precision, so we should have no loss
  expect(timeDiff).toBeLessThan(1); // Less than 1 millisecond
  expect(receivedDate.getTime()).toBe(testDate.getTime());
});

test("FunctionCallLargeInput", async () => {
  const function_ = await tc.functions.fromName(
    "libmodal-test-support",
    "bytelength",
  );
  const len = 3 * 1000 * 1000; // More than 2 MiB, offload to blob storage
  const input = new Uint8Array(len);
  const result = await function_.remote([input]);
  expect(result).toBe(len);
});

test("FunctionNotFound", async () => {
  const promise = tc.functions.fromName(
    "libmodal-test-support",
    "not_a_real_function",
  );
  await expect(promise).rejects.toThrowError(NotFoundError);
});

test("FunctionCallInputPlane", async () => {
  const function_ = await tc.functions.fromName(
    "libmodal-test-support",
    "input_plane",
  );
  const result = await function_.remote(["hello"]);
  expect(result).toBe("output: hello");
});

test("FunctionGetCurrentStats", async () => {
  const { mockClient: mc, mockCpClient: mock } = createMockModalClients();

  mock.handleUnary("/FunctionGetCurrentStats", (req) => {
    expect(req).toMatchObject({ functionId: "fid-stats" });
    return { backlog: 3, numTotalTasks: 7 };
  });

  const function_ = new Function_(mc, "fid-stats");
  const stats = await function_.getCurrentStats();
  expect(stats).toEqual({ backlog: 3, numTotalRunners: 7 });

  mock.assertExhausted();
});

test("FunctionUpdateAutoscaler", async () => {
  const { mockClient: mc, mockCpClient: mock } = createMockModalClients();

  mock.handleUnary("/FunctionUpdateSchedulingParams", (req) => {
    expect(req).toMatchObject({
      functionId: "fid-auto",
      settings: {
        minContainers: 1,
        maxContainers: 10,
        bufferContainers: 2,
        scaledownWindow: 300,
      },
    });
    return {};
  });

  const function_ = new Function_(mc, "fid-auto");
  await function_.updateAutoscaler({
    minContainers: 1,
    maxContainers: 10,
    bufferContainers: 2,
    scaledownWindow: 300,
  });

  mock.handleUnary("/FunctionUpdateSchedulingParams", (req) => {
    expect(req).toMatchObject({
      functionId: "fid-auto",
      settings: { minContainers: 2 },
    });
    return {};
  });

  await function_.updateAutoscaler({ minContainers: 2 });

  mock.assertExhausted();
});

test("FunctionGetWebUrl", async () => {
  const { mockClient: mc, mockCpClient: mock } = createMockModalClients();

  mock.handleUnary("FunctionGet", (req) => {
    expect(req).toMatchObject({
      appName: "libmodal-test-support",
      objectTag: "web_endpoint",
    });
    return {
      functionId: "fid-web",
      handleMetadata: { webUrl: "https://endpoint.internal" },
    };
  });

  const web_endpoint = await mc.functions.fromName(
    "libmodal-test-support",
    "web_endpoint",
  );
  expect(await web_endpoint.getWebUrl()).toBe("https://endpoint.internal");

  mock.assertExhausted();
});

test("FunctionGetWebUrlOnNonWebFunction", async () => {
  const function_ = await tc.functions.fromName(
    "libmodal-test-support",
    "echo_string",
  );
  expect(await function_.getWebUrl()).toBeUndefined();
});

<<<<<<< HEAD
test("FunctionCallPreCborVersionError", async () => {
  // test that calling a pre 1.2 function raises an error
  const function_ = await tc.functions.fromName(
    "test-support-1-1",
    "identity_with_repr",
  );

  // Represent Python kwargs.
  const promise = function_.remote([], { s: "hello" });
  await expect(promise).rejects.toThrowError(
    /please redeploy it using Modal Python SDK version >= 1.2/,
=======
test("FunctionFromNameWithDotNotation", async () => {
  const promise = tc.functions.fromName(
    "libmodal-test-support",
    "MyClass.myMethod",
  );
  await expect(promise).rejects.toThrowError(
    `Cannot retrieve Cls methods using 'functions.fromName()'. Use:\n  const cls = await client.cls.fromName("libmodal-test-support", "MyClass");\n  const instance = await cls.instance();\n  const m = instance.method("myMethod");`,
>>>>>>> 9a671871
  );
});<|MERGE_RESOLUTION|>--- conflicted
+++ resolved
@@ -183,7 +183,16 @@
   expect(await function_.getWebUrl()).toBeUndefined();
 });
 
-<<<<<<< HEAD
+test("FunctionFromNameWithDotNotation", async () => {
+  const promise = tc.functions.fromName(
+    "libmodal-test-support",
+    "MyClass.myMethod",
+  );
+  await expect(promise).rejects.toThrowError(
+    `Cannot retrieve Cls methods using 'functions.fromName()'. Use:\n  const cls = await client.cls.fromName("libmodal-test-support", "MyClass");\n  const instance = await cls.instance();\n  const m = instance.method("myMethod");`,
+  );
+});
+
 test("FunctionCallPreCborVersionError", async () => {
   // test that calling a pre 1.2 function raises an error
   const function_ = await tc.functions.fromName(
@@ -195,14 +204,5 @@
   const promise = function_.remote([], { s: "hello" });
   await expect(promise).rejects.toThrowError(
     /please redeploy it using Modal Python SDK version >= 1.2/,
-=======
-test("FunctionFromNameWithDotNotation", async () => {
-  const promise = tc.functions.fromName(
-    "libmodal-test-support",
-    "MyClass.myMethod",
-  );
-  await expect(promise).rejects.toThrowError(
-    `Cannot retrieve Cls methods using 'functions.fromName()'. Use:\n  const cls = await client.cls.fromName("libmodal-test-support", "MyClass");\n  const instance = await cls.instance();\n  const m = instance.method("myMethod");`,
->>>>>>> 9a671871
   );
 });