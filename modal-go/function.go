--- conflicted
+++ resolved
@@ -262,13 +262,10 @@
 
 // Remote executes a single input on a remote Function.
 func (f *Function) Remote(ctx context.Context, args []any, kwargs map[string]any) (any, error) {
-<<<<<<< HEAD
+	f.client.logger.DebugContext(ctx, "Executing function call", "function_id", f.FunctionID)
 	if err := f.checkNoWebURL("Remote"); err != nil {
 		return nil, err
 	}
-=======
-	f.client.logger.DebugContext(ctx, "Executing function call", "function_id", f.FunctionID)
->>>>>>> 0999acfc
 	input, err := f.createInput(ctx, args, kwargs)
 	if err != nil {
 		return nil, err
@@ -318,13 +315,10 @@
 
 // Spawn starts running a single input on a remote Function.
 func (f *Function) Spawn(ctx context.Context, args []any, kwargs map[string]any) (*FunctionCall, error) {
-<<<<<<< HEAD
+	f.client.logger.DebugContext(ctx, "Spawning function call", "function_id", f.FunctionID)
 	if err := f.checkNoWebURL("Spawn"); err != nil {
 		return nil, err
 	}
-=======
-	f.client.logger.DebugContext(ctx, "Spawning function call", "function_id", f.FunctionID)
->>>>>>> 0999acfc
 	input, err := f.createInput(ctx, args, kwargs)
 	if err != nil {
 		return nil, err
