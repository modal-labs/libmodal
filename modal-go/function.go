--- conflicted
+++ resolved
@@ -56,11 +56,9 @@
 
 // Function references a deployed Modal Function.
 type Function struct {
-<<<<<<< HEAD
-	FunctionID    string
-	MethodName    *string // used for class methods
-	inputPlaneURL string  // if empty, use control plane
-	webURL        string  // web URL if this Function is a web endpoint
+	FunctionID     string
+	MethodName     *string                    // used for class methods
+	HandleMetadata *pb.FunctionHandleMetadata // TODO: make private?
 
 	client *Client
 }
@@ -69,12 +67,6 @@
 type FunctionFromNameParams struct {
 	Environment     string
 	CreateIfMissing bool
-=======
-	FunctionId     string
-	MethodName     *string                    // used for class methods, not derived from metadata
-	HandleMetadata *pb.FunctionHandleMetadata // public for debugging
-	ctx            context.Context
->>>>>>> 8631b83a
 }
 
 // FromName references a Function from a deployed App by its name.
@@ -96,25 +88,8 @@
 		return nil, err
 	}
 
-<<<<<<< HEAD
-	var inputPlaneURL string
-	var webURL string
-	if meta := resp.GetHandleMetadata(); meta != nil {
-		if url := meta.GetInputPlaneUrl(); url != "" {
-			inputPlaneURL = url
-		}
-		webURL = meta.GetWebUrl()
-	}
-	return &Function{
-		FunctionID:    resp.GetFunctionId(),
-		inputPlaneURL: inputPlaneURL,
-		webURL:        webURL,
-		client:        s.client,
-	}, nil
-=======
 	handleMetadata := resp.GetHandleMetadata()
-	return &Function{FunctionId: resp.GetFunctionId(), HandleMetadata: handleMetadata, ctx: ctx}, nil
->>>>>>> 8631b83a
+	return &Function{FunctionID: resp.GetFunctionId(), HandleMetadata: handleMetadata, client: s.client}, nil
 }
 
 // pickleSerialize serializes Go data types to the Python pickle format.
@@ -177,11 +152,7 @@
 }
 
 // createInput serializes inputs, makes a function call and returns its ID
-<<<<<<< HEAD
 func (f *Function) createInput(ctx context.Context, args []any, kwargs map[string]any) (*pb.FunctionInput, error) {
-	payload, err := pickleSerialize(pickle.Tuple{args, kwargs})
-=======
-func (f *Function) createInput(args []any, kwargs map[string]any) (*pb.FunctionInput, error) {
 	// Check supported input formats and require CBOR
 	supportedInputFormats := f.getSupportedInputFormats()
 	cborSupported := false
@@ -208,22 +179,13 @@
 		cborKwargs = map[string]any{}
 	}
 	argsBytes, err := cborSerialize([]any{cborArgs, cborKwargs})
->>>>>>> 8631b83a
 	if err != nil {
 		return nil, err
 	}
 	dataFormat := pb.DataFormat_DATA_FORMAT_CBOR
-
-<<<<<<< HEAD
-	argsBytes := payload.Bytes()
 	var argsBlobID *string
-	if payload.Len() > maxObjectSizeBytes {
+	if len(argsBytes) > maxObjectSizeBytes {
 		blobID, err := blobUpload(ctx, f.client.cpClient, argsBytes)
-=======
-	var argsBlobId *string
-	if len(argsBytes) > maxObjectSizeBytes {
-		blobId, err := blobUpload(f.ctx, argsBytes)
->>>>>>> 8631b83a
 		if err != nil {
 			return nil, err
 		}
@@ -233,13 +195,8 @@
 
 	return pb.FunctionInput_builder{
 		Args:       argsBytes,
-<<<<<<< HEAD
 		ArgsBlobId: argsBlobID,
-		DataFormat: pb.DataFormat_DATA_FORMAT_PICKLE,
-=======
-		ArgsBlobId: argsBlobId,
 		DataFormat: dataFormat,
->>>>>>> 8631b83a
 		MethodName: f.MethodName,
 	}.Build(), nil
 }
@@ -299,19 +256,14 @@
 }
 
 // createRemoteInvocation creates an Invocation using either the input plane or control plane.
-<<<<<<< HEAD
 func (f *Function) createRemoteInvocation(ctx context.Context, input *pb.FunctionInput) (invocation, error) {
-	if f.inputPlaneURL != "" {
-		ipClient, err := f.client.ipClient(f.inputPlaneURL)
+	inputPlaneURL := f.getInputPlaneUrl()
+	if inputPlaneURL != "" {
+		ipClient, err := f.client.ipClient(inputPlaneURL)
 		if err != nil {
 			return nil, err
 		}
 		return createInputPlaneInvocation(ctx, ipClient, f.FunctionID, input)
-=======
-func (f *Function) createRemoteInvocation(input *pb.FunctionInput) (invocation, error) {
-	if inputPlaneUrl := f.getInputPlaneUrl(); inputPlaneUrl != "" {
-		return createInputPlaneInvocation(f.ctx, inputPlaneUrl, f.FunctionId, input)
->>>>>>> 8631b83a
 	}
 	return createControlPlaneInvocation(ctx, f.client.cpClient, f.FunctionID, input, pb.FunctionCallInvocationType_FUNCTION_CALL_INVOCATION_TYPE_SYNC)
 }
