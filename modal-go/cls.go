--- conflicted
+++ resolved
@@ -67,12 +67,12 @@
 // Cls represents a Modal class definition that can be instantiated with parameters.
 // It contains metadata about the class and its methods.
 type Cls struct {
-<<<<<<< HEAD
-	serviceFunctionID string
-	schema            []*pb.ClassParameterSpec
-	methodNames       []string
-	inputPlaneURL     string // if empty, use control plane
-	serviceOptions    *serviceOptions
+	serviceFunctionID       string
+	schema                  []*pb.ClassParameterSpec
+	methodNames             []string
+	inputPlaneURL           string // if empty, use control plane
+	serviceOptions          *serviceOptions
+	serviceFunctionMetadata *pb.FunctionHandleMetadata
 
 	client *Client
 }
@@ -81,15 +81,6 @@
 type ClsFromNameParams struct {
 	Environment     string
 	CreateIfMissing bool
-=======
-	ctx                     context.Context
-	serviceFunctionId       string
-	schema                  []*pb.ClassParameterSpec
-	methodNames             []string
-	inputPlaneUrl           string // if empty, use control plane
-	serviceFunctionMetadata *pb.FunctionHandleMetadata
-	options                 *serviceOptions
->>>>>>> 8631b83a
 }
 
 // FromName references a Cls from a deployed App by its name.
@@ -128,12 +119,8 @@
 		cls.schema = schema
 	}
 
-<<<<<<< HEAD
 	cls.serviceFunctionID = serviceFunction.GetFunctionId()
-=======
-	cls.serviceFunctionId = serviceFunction.GetFunctionId()
 	cls.serviceFunctionMetadata = serviceFunction.GetHandleMetadata()
->>>>>>> 8631b83a
 
 	// Check if we have method metadata on the class service function (v0.67+)
 	if serviceFunction.GetHandleMetadata().GetMethodHandleMetadata() != nil {
@@ -176,17 +163,10 @@
 			methodMetadata = c.serviceFunctionMetadata.GetMethodHandleMetadata()[name]
 		}
 		methods[name] = &Function{
-<<<<<<< HEAD
-			FunctionID:    functionID,
-			MethodName:    &name,
-			inputPlaneURL: c.inputPlaneURL,
-			client:        c.client,
-=======
-			FunctionId:     functionId,
+			FunctionID:     functionID,
 			MethodName:     &name,
 			HandleMetadata: methodMetadata,
-			ctx:            c.ctx,
->>>>>>> 8631b83a
+			client:         c.client,
 		}
 	}
 	return &ClsInstance{methods: methods}, nil
@@ -229,22 +209,13 @@
 	})
 
 	return &Cls{
-<<<<<<< HEAD
-		serviceFunctionID: c.serviceFunctionID,
-		schema:            c.schema,
-		methodNames:       c.methodNames,
-		inputPlaneURL:     c.inputPlaneURL,
-		serviceOptions:    merged,
-		client:            c.client,
-=======
-		ctx:                     c.ctx,
-		serviceFunctionId:       c.serviceFunctionId,
-		schema:                  c.schema,
-		methodNames:             c.methodNames,
-		inputPlaneUrl:           c.inputPlaneUrl,
+		serviceFunctionID:       c.serviceFunctionID,
+		schema:                  c.schema,        // TODO: remove - is part of metadata
+		methodNames:             c.methodNames,   // TODO: remove - is part of metadata
+		inputPlaneURL:           c.inputPlaneURL, // TODO: remove - is part of metadata
+		serviceOptions:          merged,
 		serviceFunctionMetadata: c.serviceFunctionMetadata,
-		options:                 merged,
->>>>>>> 8631b83a
+		client:                  c.client,
 	}
 }
 
@@ -260,22 +231,13 @@
 	})
 
 	return &Cls{
-<<<<<<< HEAD
-		serviceFunctionID: c.serviceFunctionID,
-		schema:            c.schema,
-		methodNames:       c.methodNames,
-		inputPlaneURL:     c.inputPlaneURL,
-		serviceOptions:    merged,
-		client:            c.client,
-=======
-		ctx:                     c.ctx,
-		serviceFunctionId:       c.serviceFunctionId,
+		serviceFunctionID:       c.serviceFunctionID,
 		schema:                  c.schema,
 		methodNames:             c.methodNames,
-		inputPlaneUrl:           c.inputPlaneUrl,
+		inputPlaneURL:           c.inputPlaneURL,
+		serviceOptions:          merged,
 		serviceFunctionMetadata: c.serviceFunctionMetadata,
-		options:                 merged,
->>>>>>> 8631b83a
+		client:                  c.client,
 	}
 }
 
@@ -291,22 +253,13 @@
 	})
 
 	return &Cls{
-<<<<<<< HEAD
-		serviceFunctionID: c.serviceFunctionID,
-		schema:            c.schema,
-		methodNames:       c.methodNames,
-		inputPlaneURL:     c.inputPlaneURL,
-		serviceOptions:    merged,
-		client:            c.client,
-=======
-		ctx:                     c.ctx,
-		serviceFunctionId:       c.serviceFunctionId,
+		serviceFunctionID:       c.serviceFunctionID,
 		schema:                  c.schema,
 		methodNames:             c.methodNames,
-		inputPlaneUrl:           c.inputPlaneUrl,
+		inputPlaneURL:           c.inputPlaneURL,
+		serviceOptions:          merged,
 		serviceFunctionMetadata: c.serviceFunctionMetadata,
-		options:                 merged,
->>>>>>> 8631b83a
+		client:                  c.client,
 	}
 }
 
